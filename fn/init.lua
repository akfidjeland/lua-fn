require('util')

-- Short-hand operator functions for use in map, filter, reduce...
fn = {
    mod = math.mod;
    pow = math.pow;
    add = function(n,m) return n + m end;
    sub = function(n,m) return n - m end;
    mul = function(n,m) return n * m end;
    div = function(n,m) return n / m end;
    gt  = function(n,m) return m > n end;
    lt  = function(n,m) return m < n end;
    eq  = function(n,m) return n == m end;
    le  = function(n,m) return n <= m end;
    ge  = function(n,m) return n >= m end;
    ne  = function(n,m) return n ~= m end;
}

function fn.inc(v)
    return v + 1
end

function fn.dec(v)
    return v - 1
end

------------------------------------------------------------
-- Treating tables as sequences
-----------------------------------------------------------

-- Returns the size of a table
function fn.count(tbl)
    return #tbl
end


-- Predicate test if a table is empty
function fn.is_empty(tbl)
    return #tbl == 0
end


-- Append an element onto the end of a table
function fn.append(tbl, val)
  table.insert(tbl, val)
  return tbl
end


-- Returns the first element of a table
function fn.first(tbl)
    return tbl[1]
end


-- Returns the second element of a table
function fn.second(tbl)
    return tbl[2]
end


-- Get the last element of a table
function fn.last(tbl)
    return tbl[#tbl]
end


-- Returns a new table with everything but the first element of a table,
-- or nil if the table is empty.
function fn.rest(tbl)
    if fn.is_empty(tbl) then
        return nil
    else
        local new_array = {}
        for i = 2, #tbl do
            table.insert(new_array, tbl[i])
        end
        return new_array
    end
end


-- Returns a new table containing the first n elements of tbl
function fn.take(n, tbl)
    local new_tbl = {}
    for i=1, n do
        fn.append(new_tbl, tbl[i])
    end
    return new_tbl
end


-- Returns a new table without the first n elements of tbl
function fn.drop(n, tbl)
    local new_tbl = {}
    for i=n+1, #tbl do
        fn.append(new_tbl, tbl[i])
    end
    return new_tbl
end

------------------------------------------------------------
-- Making use of functions
-----------------------------------------------------------



-- is(checker_function, expected_value)
-- @brief
--      check function generator. return the function to return boolean,
--      if the condition was expected then true, else false.  Helpful
--      for filtering and other functions that take a predicate.
-- @example
--      local is_table = fn.is(type, "table")
--      local is_even =  fn.is(fn.partial(math.mod, 2), 1)
--      local is_odd =   fn.is(fn.partial(math.mod, 2), 0)
function fn.is(check, expected)
    return function (...)
        if (check(unpack(...)) == expected) then
            return true
        else
            return false
        end
    end
end


-- comp(f,g)
-- Returns a function that is the composition of functions f and g: f(g(...))
-- e.g: printf = comp(io.write, string.format)
--          -> function(...) return io.write(string.format(unpack(arg))) end
function fn.comp(f,g)
    return function (...)
        return f(g(...))
    end
end


-- partial(f, args)
-- Returns a new function, which will call f with args and any additional
-- arguments passed to the new function.
function fn.partial(f, ...)
    local pargs = {...}
    return function(...)
        local args = {}
        for _,v in ipairs(pargs) do
            fn.append(args, v)
        end
        for _,v in ipairs({...}) do
            fn.append(args, v)
        end

        return f(unpack(args))
    end
end

--[[
  apply(f, args..., tbl)

  Call function f, passing args as the arguments, with the values in tbl appended to
  the argument list.

   e.g.
     function compute(m, x, b)
       return m * x + b
     end

     -- apply a list of args to a function
     fn.apply(compute, {2, 3, 4})

     -- prepend some args to the list that is applied
     fn.apply(compute, 2, {3, 4})
     fn.apply(compute, 2, 3, {4})
]]
function fn.apply(f, ...)
    local pargs = {}
    local args = {...}
    if #args > 1 then
        for i=1, (#args - 1) do
            fn.append(pargs, args[i])
        end
    end
    local full_args = util.concat(pargs, args[#args])
    return f(unpack(full_args))
end


-- map(function, table)
 -- e.g: map(double, {1,2,3})    -> {2,4,6}
 function fn.map(func, tbl)
     local newtbl = {}
     for i,v in pairs(tbl) do
         newtbl[i] = func(v)
     end
     return newtbl
 end


 -- filter(function, table)
 -- e.g: filter(is_even, {1,2,3,4}) -> {2,4}
 function fn.filter(func, tbl)
     local newtbl= {}
     for i,v in ipairs(tbl) do
         if func(v) then
             fn.append(newtbl, v)
         end
     end
     return newtbl
 end


 -- reduce(function, init_val, table)
 -- e.g:
 --   reduce(fn.mul, 1, {1,2,3,4,5}) -> 120
 --   reduce(fn.add, 0, {1,2,3,4})   -> 10
 function fn.reduce(func, val, tbl)
     for _,v in pairs(tbl) do
         val = func(val, v)
     end
     return val
 end


<<<<<<< HEAD
-- zip(table, table)
-- e.g.
--    zip({1,2,3}, {'a', 'b', 'c'}) -> {{1,'a'}, {2,'b'}, {3,'c'}}
--    zip({1,2,3}, {'a', 'b', 'c', 'd'}) -> {{1,'a'}, {2,'b'}, {3,'c'}}
function fn.zip(tblA, tblB)
	local len = math.max(#tblA, #tblB)
	local newtbl = {}
	for i = 1,len do
		table.insert(newtbl, {tblA[i], tblB[i]})
	end
	return newtbl
end


-- zip_with(function, table, table)
-- e.g.:
--   zip_with(fn.add, {1,2,3}, {1,2,3}) -> {2,4,6}
--   zip_with(fn.add, {1,2,3}, {1,2,3,4}) -> {2,4,6}
function fn.zip_with(func, tblA, tblB)
	return fn.map(function(x) return func(unpack(x)) end, fn.zip(tblA, tblB))
end
=======
-- Returns a map with keys mapped to corresponding vals.
-- e.g.
--   zipmap({1,2,3}, {'a', 'b', 'c'})     -- => {1 = 'a', 2 = 'b', 3 = 'c'}
function fn.zipmap(keys, vals)
    local m = {}
    for i, key in ipairs(keys) do
        m[key] = vals[i]
    end

    return m
end

>>>>>>> e81685f6
<|MERGE_RESOLUTION|>--- conflicted
+++ resolved
@@ -221,7 +221,19 @@
  end
 
 
-<<<<<<< HEAD
+-- Returns a map with keys mapped to corresponding vals.
+-- e.g.
+--   zipmap({1,2,3}, {'a', 'b', 'c'})     -- => {1 = 'a', 2 = 'b', 3 = 'c'}
+function fn.zipmap(keys, vals)
+    local m = {}
+    for i, key in ipairs(keys) do
+        m[key] = vals[i]
+    end
+
+    return m
+end
+
+
 -- zip(table, table)
 -- e.g.
 --    zip({1,2,3}, {'a', 'b', 'c'}) -> {{1,'a'}, {2,'b'}, {3,'c'}}
@@ -243,17 +255,4 @@
 function fn.zip_with(func, tblA, tblB)
 	return fn.map(function(x) return func(unpack(x)) end, fn.zip(tblA, tblB))
 end
-=======
--- Returns a map with keys mapped to corresponding vals.
--- e.g.
---   zipmap({1,2,3}, {'a', 'b', 'c'})     -- => {1 = 'a', 2 = 'b', 3 = 'c'}
-function fn.zipmap(keys, vals)
-    local m = {}
-    for i, key in ipairs(keys) do
-        m[key] = vals[i]
-    end
-
-    return m
-end
-
->>>>>>> e81685f6
+
